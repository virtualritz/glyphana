--- conflicted
+++ resolved
@@ -1,26 +1,16 @@
 # Search Field
 
 * [x] Search all characters in the search string in the font.
-<<<<<<< HEAD
-* [x] Use search string to find characters in the Adobe glyph database via * `glyph-names` crate.
-* [x] Split search string by spaces and search each separately.
+* [x] Use search string to find characters in the Adobe glyph database
+      via the `glyph-names` crate.
+* [x] Split search string by spaces and use each substring separately
+      for search.
 * [ ] Allow selecting unicode categories via `finl_unicode` crate.
 * [ ] Allow fuzzy matching on character names via `ngrammatic` crate.
 * [ ] Compare/find matches via case folding/`focaccia` crate.
-* [ ] Use `unicode_normalization::char::decompose_canonical` to e.g. decompose `'Å'` into `['A','\u{30a}']` and use the first element for search.
-
-# Middle Panel
-* [ ] Color each glyph's background by match % with search term. Green = max match. Orange = min match.
-=======
-* [x] Use search string to find characters in the Adobe glyph database via
-      `glyph-names` crate.
-* [x] Split search string by spaces and use each substring separately for search.
-* [ ] Allow selecting unicode categories via `finl_unicode` crate.
-* [ ] Allow fuzzy matching on character names via `ngrammatic` crate.
-* [ ] Compare/find matches via case folding/`focaccia` crate.
-* [ ] Use `unicode_normalization::char::decompose_canonical` to e.g. decompose `'Å'`
-      into `['A','\u{30a}']` and use the first element for search.
->>>>>>> 3e85ae11
+* [ ] Use `unicode_normalization::char::decompose_canonical` to e.g.
+      decompose `'Å'` into `['A','\u{30a}']` and use the first element
+      for search.
 
 # Left Panel
 
